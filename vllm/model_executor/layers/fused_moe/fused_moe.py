"""Fused MoE kernel."""
import functools
import json
import os
from typing import Dict, Optional, Tuple

import torch
import triton
import triton.language as tl

from vllm import _custom_ops as ops
from vllm.logger import init_logger
from vllm.utils import is_hip

logger = init_logger(__name__)

_KernelConfig = Dict[str, int]  # e.g., {'BLOCK_SIZE_M': 64, ...}
_OpConfig = Dict[int, _KernelConfig]  # batch_size -> kernel config


@triton.jit
def fused_moe_kernel(
    # Pointers to matrices
    a_ptr,
    b_ptr,
    c_ptr,
    a_scale_ptr,
    b_scale_ptr,
    topk_weights_ptr,
    sorted_token_ids_ptr,
    expert_ids_ptr,
    num_tokens_post_padded_ptr,
    EM,
    num_valid_tokens,
    # The stride variables represent how much to increase the ptr by when
    # moving by 1 element in a particular dimension. E.g. `stride_am` is
    # how much to increase `a_ptr` by to get the element one row down
    # (A has M rows).
    stride_am,
    stride_ak,
    stride_be,
    stride_bk,
    stride_bn,
    stride_cm,
    stride_c_split_k,
    stride_cn,
    # Meta-parameters
    N: tl.constexpr,
    K: tl.constexpr,
    BLOCK_SIZE_M: tl.constexpr,
    BLOCK_SIZE_N: tl.constexpr,
    BLOCK_SIZE_K: tl.constexpr,
    GROUP_SIZE_M: tl.constexpr,
    SPLIT_K: tl.constexpr,
    EVEN_K: tl.constexpr,
    MUL_ROUTED_WEIGHT: tl.constexpr,
    top_k: tl.constexpr,
    compute_type: tl.constexpr,
    use_fp8: tl.constexpr,
):
    """
    Implements the fused computation for a Mixture of Experts (MOE) using
    token and expert matrices.

    Key Parameters:
    - A: The input tensor representing tokens with shape (*, K), where '*' can
        be any shape representing batches and K is the feature dimension of
        each token.
    - B: The stacked MOE weight tensor with shape (E, N, K), where E is
        the number of experts, K is the input feature dimension, and N is
        the output feature dimension.
    - C: The output cache tensor with shape (M, topk, N), where M is the
        total number of tokens post padding, topk is the number of times
        each token is repeated, and N is the output feature dimension.
    - sorted_token_ids: A tensor containing the sorted indices of tokens,
        repeated topk times and arranged by the expert index they are
        assigned to.
    - expert_ids: A tensor containing the indices of the expert for each
        block. It determines which expert matrix from B should be used for
        each block in A.
    This kernel performs the multiplication of a token by its corresponding
    expert matrix as determined by `expert_ids`. The sorting of
    `sorted_token_ids` by expert index and padding ensures divisibility by
    BLOCK_SIZE_M, which is necessary to maintain consistency in block matrix
    multiplication across different blocks processed by the same expert.
    """
    # -----------------------------------------------------------
    # Map program ids `pid` to the block of C it should compute.
    # This is done in a grouped ordering to promote L2 data reuse.
    num_pid_m = tl.cdiv(EM, BLOCK_SIZE_M)
    num_pid_n = tl.cdiv(N, BLOCK_SIZE_N)
    num_pid_mn = num_pid_m * num_pid_n
    # The leading dimension is split-k.
    pid = tl.program_id(axis=0) % num_pid_mn
    num_pid_in_group = GROUP_SIZE_M * num_pid_n
    group_id = pid // num_pid_in_group
    first_pid_m = group_id * GROUP_SIZE_M
    group_size_m = min(num_pid_m - first_pid_m, GROUP_SIZE_M)
    pid_m = first_pid_m + ((pid % num_pid_in_group) % group_size_m)
    pid_n = (pid % num_pid_in_group) // group_size_m

    # ----------------------------------------------------------
    # Create pointers for the first blocks of A and B.
    # We will advance this pointer as we move in the K direction
    # and accumulate
    # `a_ptrs` is a block of [BLOCK_SIZE_M, BLOCK_SIZE_K] pointers
    # `b_ptrs` is a block of [BLOCK_SIZE_K, BLOCK_SIZE_N] pointers
    num_tokens_post_padded = tl.load(num_tokens_post_padded_ptr)
    if pid_m * BLOCK_SIZE_M >= num_tokens_post_padded:
        return
    offs_token_id = pid_m * BLOCK_SIZE_M + tl.arange(0, BLOCK_SIZE_M)
    offs_token = tl.load(sorted_token_ids_ptr + offs_token_id)
    token_mask = offs_token < num_valid_tokens

    offs_bn = (pid_n * BLOCK_SIZE_N + tl.arange(0, BLOCK_SIZE_N)) % N
    offs_k = tl.arange(0, BLOCK_SIZE_K)
    a_ptrs = a_ptr + (offs_token[:, None] // top_k * stride_am +
                      offs_k[None, :] * stride_ak)

    off_experts = tl.load(expert_ids_ptr + pid_m)
    b_ptrs = b_ptr + off_experts * stride_be + (offs_k[:, None] * stride_bk +
                                                offs_bn[None, :] * stride_bn)

    # ----------------------------------------------------------
    # Split-K
    if SPLIT_K > 1:
        pid_z = tl.program_id(axis=0) // num_pid_mn
        # Move the starting pointers to the correct position.
        start_k = pid_z * BLOCK_SIZE_K
        a_ptrs += start_k * stride_ak
        b_ptrs += start_k * stride_bk
        K_STRIDE = BLOCK_SIZE_K * SPLIT_K
    else:
        pid_z = 0
        start_k = 0
        K_STRIDE = BLOCK_SIZE_K

    if use_fp8:
        a_scale = tl.load(a_scale_ptr)
        b_scale = tl.load(b_scale_ptr + off_experts)

    # -----------------------------------------------------------
    # Iterate to compute a block of the C matrix.
    # We accumulate into a `[BLOCK_SIZE_M, BLOCK_SIZE_N]` block
    # of fp32 values for higher accuracy.
    # `accumulator` will be converted back to fp16 after the loop.
    accumulator = tl.zeros((BLOCK_SIZE_M, BLOCK_SIZE_N), dtype=tl.float32)

    for k in range(0, tl.cdiv(K, K_STRIDE)):
        # Load the next block of A and B, generate a mask by checking the
        # K dimension.
        if EVEN_K:
            a = tl.load(a_ptrs, mask=token_mask[:, None], other=0.0)
            b = tl.load(b_ptrs)
        else:
            k_remaining = K - (start_k + k * K_STRIDE)
            a = tl.load(a_ptrs,
                        mask=token_mask[:, None] &
                        (offs_k[None, :] < k_remaining),
                        other=0.0)
            b = tl.load(b_ptrs, mask=offs_k[:, None] < k_remaining, other=0.0)
        # We accumulate along the K dimension.
        if use_fp8:
            accumulator = tl.dot(a, b, acc=accumulator)
        else:
            accumulator += tl.dot(a, b)
        # Advance the ptrs to the next K block.
        a_ptrs += K_STRIDE * stride_ak
        b_ptrs += K_STRIDE * stride_bk

    if MUL_ROUTED_WEIGHT:
        moe_weight = tl.load(topk_weights_ptr + offs_token,
                             mask=token_mask,
                             other=0)
        accumulator = accumulator * moe_weight[:, None]

    if use_fp8:
        accumulator = (accumulator * a_scale * b_scale).to(compute_type)
    else:
        accumulator = accumulator.to(compute_type)
    # -----------------------------------------------------------
    # Write back the block of the output
    offs_cn = pid_n * BLOCK_SIZE_N + tl.arange(0, BLOCK_SIZE_N)
    c_ptrs = c_ptr + stride_cm * offs_token[:, None] + stride_cn * offs_cn[
        None, :]
    c_ptrs = c_ptrs + pid_z * stride_c_split_k
    c_mask = token_mask[:, None] & (offs_cn[None, :] < N)
    tl.store(c_ptrs, accumulator, mask=c_mask)


def moe_align_block_size(
    topk_ids: torch.Tensor,
    block_size: int,
    num_experts: int,
) -> Tuple[torch.Tensor, torch.Tensor, torch.Tensor]:
    """
    Aligns the token distribution across experts to be compatible with block
    size for matrix multiplication.

    Parameters:
    - topk_ids: A tensor of shape [total_tokens, top_k] representing the
        top-k expert indices for each token.
    - block_size: The block size used in block matrix multiplication.
    - num_experts: The total number of experts.

    Returns:
    - sorted_token_ids: A tensor containing the sorted token indices according
        to their allocated expert.
    - expert_ids: A tensor indicating the assigned expert index for each block.
    - num_tokens_post_padded: The total number of tokens after padding,
        ensuring divisibility by block_size.

    This function pads the number of tokens that each expert needs to process
    so that it is divisible by block_size.
    Padding ensures that during block matrix multiplication, the dimensions
    align correctly.

    Example:
    Given topk_ids = [[2, 3, 4], [1, 2, 4], [1, 3, 4], [1, 2, 3]],
    block_size = 4, and num_experts = 4:
    - We initially have 12 tokens (after repeating 'top_k' times) and 4 experts,
        with each expert needing to process 3 tokens.
    - As block_size is 4, we pad 1 token for each expert.
    - First, flatten topk_ids to [2, 3, 4, 1, 2, 4, 1, 3, 4, 1, 2, 3].
    - Then append padding tokens [12, 12, 12, 12] for each block.
    - After sorting by expert index, we obtain token_ids
        [3, 6, 9, 12, 0, 4, 10, 12, 1, 7, 11, 12, 2, 5, 8, 12].
        Tokens 12 are non-existent (padding) and are ignored in
        the subsequent matrix multiplication.
    - The padding ensures that the total number of tokens is now divisible
        by block_size for proper block matrix operations.
    """
    max_num_tokens_padded = topk_ids.numel() + num_experts * (block_size - 1)
    sorted_ids = torch.empty((max_num_tokens_padded, ),
                             dtype=torch.int32,
                             device=topk_ids.device)
    sorted_ids.fill_(topk_ids.numel())
    max_num_m_blocks = triton.cdiv(max_num_tokens_padded, block_size)
    expert_ids = torch.empty((max_num_m_blocks, ),
                             dtype=torch.int32,
                             device=topk_ids.device)
    num_tokens_post_pad = torch.empty((1),
                                      dtype=torch.int32,
                                      device=topk_ids.device)
    ops.moe_align_block_size(topk_ids, num_experts, block_size, sorted_ids,
                             expert_ids, num_tokens_post_pad)
    return sorted_ids, expert_ids, num_tokens_post_pad


def invoke_fused_moe_kernel(
    A: torch.Tensor,
    B: torch.Tensor,
    C: torch.Tensor,
    A_scale: Optional[torch.Tensor],
    B_scale: Optional[torch.Tensor],
    topk_weights: torch.Tensor,
    topk_ids: torch.Tensor,
    sorted_token_ids: torch.Tensor,
    expert_ids: torch.Tensor,
    num_tokens_post_padded: torch.Tensor,
    mul_routed_weight: bool,
    top_k: int,
    config: _KernelConfig,
    compute_type: tl.dtype,
    use_fp8: bool,
) -> None:
    assert topk_weights.stride(1) == 1
    assert sorted_token_ids.stride(0) == 1

    if not use_fp8:
        assert A_scale is None
        assert B_scale is None
    else:
        A, A_scale = ops.scaled_fp8_quant(A, A_scale)
        assert B_scale is not None

    num_m_blocks = triton.cdiv(sorted_token_ids.shape[0],
                               config['BLOCK_SIZE_M'])
    num_n_blocks = triton.cdiv(B.shape[1], config['BLOCK_SIZE_N'])
    split_k = config['SPLIT_K']
    even_k = (B.shape[2] % (config['BLOCK_SIZE_K'] * split_k)) == 0
    grid = lambda META: (split_k * num_m_blocks * num_n_blocks, )

    if split_k == 1:
        D = C.unsqueeze(dim=2)
    else:
        D = torch.empty(C.shape[0],
                        C.shape[1],
                        split_k,
                        C.shape[2],
                        device=C.device,
                        dtype=C.dtype)

    fused_moe_kernel[grid](
        A,
        B,
        D,
        A_scale,
        B_scale,
        topk_weights,
        sorted_token_ids,
        expert_ids,
        num_tokens_post_padded,
        sorted_token_ids.shape[0],
        topk_ids.numel(),
        A.stride(0),
        A.stride(1),
        B.stride(0),
        B.stride(2),
        B.stride(1),
        D.stride(1),
        D.stride(2),
        D.stride(3),
        MUL_ROUTED_WEIGHT=mul_routed_weight,
        top_k=top_k,
        compute_type=compute_type,
        use_fp8=use_fp8,
        N=B.shape[1],
        K=B.shape[2],
        EVEN_K=even_k,
        **config,
    )
    if split_k > 1:
        torch.sum(D, dim=2, out=C)


def get_default_config(
    M: int,
    E: int,
    N: int,
    K: int,
    topk: int,
    dtype: str,
    device_name: Optional[str] = None,
) -> _KernelConfig:
    # TODO(woosuk): Make this more sophisticated.
    del N, K, topk, dtype, device_name  # Unused.
    if M <= E:
        default_config = {
            'BLOCK_SIZE_M': 16,
            'BLOCK_SIZE_N': 32,
            'BLOCK_SIZE_K': 64,
            'SPLIT_K': 1,
            'GROUP_SIZE_M': 1,
        }
    else:
        default_config = {
            'BLOCK_SIZE_M': 64,
            'BLOCK_SIZE_N': 64,
            'BLOCK_SIZE_K': 32,
            'SPLIT_K': 1,
            'GROUP_SIZE_M': 8,
        }
    return default_config


def get_config_file_name(
    E: int,
    N: int,
    K: int,
    topk: int,
    dtype: str,
) -> str:
    # Remove the "torch." prefix.
    assert dtype.startswith("torch.")
    dtype = dtype[len("torch."):]
    if dtype.startswith("float8"):
        dtype = "float8"
    device_name = torch.cuda.get_device_name().replace(" ", "_")
    return f"e{E}_n{N}_k{K}_top{topk}_{dtype}_{device_name}.json"


@functools.lru_cache
def get_op_config(
    E: int,
    N: int,
    K: int,
    topk: int,
    dtype: str,
    config_file: Optional[str] = None,
) -> Optional[_OpConfig]:
    """
    Return optimized configurations for the fused MoE kernel.

    The return value will be a dictionary that maps an irregular grid of
    batch sizes to configurations of the fused_moe kernel. To evaluate the
    kernel on a given batch size bs, the closest batch size in the grid should
    be picked and the associated configuration chosen to invoke the kernel.
    """

    # First look up if an optimized configuration is available in the configs
    # directory
    if config_file is None:
        json_file_name = get_config_file_name(E, N, K, topk, dtype)
        config_dir = os.path.join(os.path.dirname(os.path.realpath(__file__)),
                                  "configs")
        config_file = os.path.join(config_dir, json_file_name)

    if os.path.exists(config_file):
        with open(config_file) as f:
            logger.info("Using configuration from %s for MoE layer.",
                        config_file)
            # If a configuration has been found, return it
            config_dict = json.load(f)
            return {int(key): val for key, val in config_dict.items()}

    # If no optimized configuration is available, we will use the default
    # configuration
    return None


def fused_topk(
    hidden_states: torch.Tensor,
    gating_output: torch.Tensor,
    topk: int,
    renormalize: bool,
<<<<<<< HEAD
    inplace: bool = False,
    override_config: Optional[Tuple[_KernelConfig, _KernelConfig]] = None,
    use_fp8: bool = False,
    w1_scale: Optional[torch.Tensor] = None,
    w2_scale: Optional[torch.Tensor] = None,
    a1_scale: Optional[torch.Tensor] = None,
    a2_scale: Optional[torch.Tensor] = None,
) -> torch.Tensor:
    """
    This function computes a Mixture of Experts (MoE) layer using two sets of
    weights, w1 and w2, and top-k gating mechanism.

    Parameters:
    - hidden_states (torch.Tensor): The input tensor to the MoE layer.
    - w1 (torch.Tensor): The first set of expert weights.
    - w2 (torch.Tensor): The second set of expert weights.
    - gating_output (torch.Tensor): The output of the gating operation
        (before softmax).
    - topk (int): The number of top-k experts to select.
    - renormalize (bool): If True, renormalize the top-k weights to sum to 1.
    - inplace (bool): If True, perform the operation in-place.
        Defaults to False.
    - override_config (Optional): Optional override for the kernel
        configuration.
    - use_fp8 (bool): If True, use fp8 arithmetic to compute the inner
        products for w1 and w2. Defaults to False.
    - w1_scale (Optional[torch.Tensor]): Optional scale to be used for
        w1.
    - w2_scale (Optional[torch.Tensor]): Optional scale to be used for
        w2.

    Returns:
    - torch.Tensor: The output tensor after applying the MoE layer.
    """
    # Check constraints.
=======
):
>>>>>>> da5a0b53
    assert hidden_states.shape[0] == gating_output.shape[0], (
        "Number of tokens mismatch")

    M, _ = hidden_states.shape

    if is_hip():
        # The MoE kernels are not yet supported on ROCm.
        routing_weights = torch.softmax(gating_output,
                                        dim=-1,
                                        dtype=torch.float32)
        topk_weights, topk_ids = torch.topk(routing_weights, topk, dim=-1)
    else:
        import vllm._moe_C as moe_kernels

        topk_weights = torch.empty(M,
                                   topk,
                                   dtype=torch.float32,
                                   device=hidden_states.device)
        topk_ids = torch.empty(M,
                               topk,
                               dtype=torch.int32,
                               device=hidden_states.device)
        token_expert_indicies = torch.empty(M,
                                            topk,
                                            dtype=torch.int32,
                                            device=hidden_states.device)
        moe_kernels.topk_softmax(
            topk_weights,
            topk_ids,
            token_expert_indicies,
            gating_output.float(),  # TODO(woosuk): Optimize this.
        )
        del token_expert_indicies  # Not used. Will be used in the future.
    if renormalize:
        topk_weights = topk_weights / topk_weights.sum(dim=-1, keepdim=True)
    return topk_weights, topk_ids


def fused_experts(hidden_states: torch.Tensor,
                  w1: torch.Tensor,
                  w2: torch.Tensor,
                  topk_weights: torch.Tensor,
                  topk_ids: torch.Tensor,
                  inplace: bool = False,
                  override_config: Optional[Dict[str, Any]] = None,
                  use_fp8: bool = False,
                  w1_scale: Optional[torch.Tensor] = None,
                  w2_scale: Optional[torch.Tensor] = None,
                  a1_scale: Optional[torch.Tensor] = None,
                  a2_scale: Optional[torch.Tensor] = None):
    # Check constraints.
    assert hidden_states.shape[1] == w1.shape[2], "Hidden size mismatch"
    assert topk_weights.shape == topk_ids.shape, "topk shape mismatch"
    assert hidden_states.is_contiguous(), "Hidden_states must be contiguous"
    assert w1.is_contiguous(), "Expert weights1 must be contiguous"
    assert w2.is_contiguous(), "Expert weights2 must be contiguous"
    assert hidden_states.dtype in [
        torch.float32, torch.float16, torch.bfloat16
    ]

    M, _ = hidden_states.shape
    E, N, _ = w1.shape

    if override_config is not None:
        config1, config2 = override_config
    else:
        w1_config = get_op_config(*w1.shape, topk, str(w1.dtype))
        if w1_config is None:
            config1 = get_default_config(M, *w1.shape, topk,
                                         str(w1.dtype))  # type: ignore
        else:
            config1 = w1_config[min(w1_config.keys(),
                                    key=lambda x: abs(x - M))]

        w2_config = get_op_config(*w2.shape, 1, str(w2.dtype))
        if w2_config is None:
            config2 = get_default_config(M * topk, *w2.shape, 1,
                                         str(w2.dtype))  # type: ignore
        else:
            config2 = w2_config[min(w2_config.keys(),
                                    key=lambda x: abs(x - M * topk))]

    intermediate_cache1 = torch.empty((M, topk, N),
                                      device=hidden_states.device,
                                      dtype=hidden_states.dtype)
    intermediate_cache2 = torch.empty((M * topk, N // 2),
                                      device=hidden_states.device,
                                      dtype=hidden_states.dtype)
    intermediate_cache3 = torch.empty((M, topk, w2.shape[1]),
                                      device=hidden_states.device,
                                      dtype=hidden_states.dtype)
    compute_type = (tl.bfloat16
                    if hidden_states.dtype == torch.bfloat16 else tl.float16)

    sorted_token_ids, expert_ids, num_tokens_post_padded = moe_align_block_size(
        topk_ids, config1["BLOCK_SIZE_M"], E)
    invoke_fused_moe_kernel(
        hidden_states,
        w1,
        intermediate_cache1,
        a1_scale,
        w1_scale,
        topk_weights,
        topk_ids,
        sorted_token_ids,
        expert_ids,
        num_tokens_post_padded,
        False,
        topk,
        config1,
        compute_type=compute_type,
        use_fp8=use_fp8,
    )

    ops.silu_and_mul(intermediate_cache2, intermediate_cache1.view(-1, N))

<<<<<<< HEAD
    if config2["BLOCK_SIZE_M"] != config1["BLOCK_SIZE_M"]:
        sorted_token_ids, expert_ids, num_tokens_post_padded = (
            moe_align_block_size(topk_ids, config2["BLOCK_SIZE_M"], E))
    invoke_fused_moe_kernel(
        intermediate_cache2,
        w2,
        intermediate_cache3,
        a2_scale,
        w2_scale,
        topk_weights,
        topk_ids,
        sorted_token_ids,
        expert_ids,
        num_tokens_post_padded,
        True,
        1,
        config2,
        compute_type=compute_type,
        use_fp8=use_fp8,
    )

    return torch.sum(
        intermediate_cache3,
        dim=1,
        out=hidden_states if inplace else None,
    )
=======
    invoke_fused_moe_kernel(intermediate_cache2,
                            w2,
                            intermediate_cache3,
                            a2_scale,
                            w2_scale,
                            topk_weights,
                            topk_ids,
                            sorted_token_ids,
                            expert_ids,
                            num_tokens_post_padded,
                            True,
                            1,
                            config,
                            compute_type=compute_type,
                            use_fp8=use_fp8)

    if inplace:
        return torch.sum(intermediate_cache3.view(*intermediate_cache3.shape),
                         dim=1,
                         out=hidden_states)
    return torch.sum(intermediate_cache3.view(*intermediate_cache3.shape),
                     dim=1)


def fused_moe(
    hidden_states: torch.Tensor,
    w1: torch.Tensor,
    w2: torch.Tensor,
    gating_output: torch.Tensor,
    topk: int,
    renormalize: bool,
    inplace: bool = False,
    override_config: Optional[Dict[str, Any]] = None,
    use_fp8: bool = False,
    w1_scale: Optional[torch.Tensor] = None,
    w2_scale: Optional[torch.Tensor] = None,
    a1_scale: Optional[torch.Tensor] = None,
    a2_scale: Optional[torch.Tensor] = None,
) -> torch.Tensor:
    """
    This function computes a Mixture of Experts (MoE) layer using two sets of
    weights, w1 and w2, and top-k gating mechanism.

    Parameters:
    - hidden_states (torch.Tensor): The input tensor to the MoE layer.
    - w1 (torch.Tensor): The first set of expert weights.
    - w2 (torch.Tensor): The second set of expert weights.
    - gating_output (torch.Tensor): The output of the gating operation
        (before softmax).
    - topk (int): The number of top-k experts to select.
    - renormalize (bool): If True, renormalize the top-k weights to sum to 1.
    - inplace (bool): If True, perform the operation in-place.
        Defaults to False.
    - override_config (Optional[Dict[str, Any]]): Optional override
        for the kernel configuration.
    - use_fp8 (bool): If True, use fp8 arithmetic to compute the inner
        products for w1 and w2. Defaults to False.
    - w1_scale (Optional[torch.Tensor]): Optional scale to be used for
        w1.
    - w2_scale (Optional[torch.Tensor]): Optional scale to be used for
        w2.

    Returns:
    - torch.Tensor: The output tensor after applying the MoE layer.
    """
    # Check constraints.
    assert gating_output.shape[1] == w1.shape[0], "Number of experts mismatch"

    topk_weights, topk_ids = fused_topk(hidden_states, gating_output, topk,
                                        renormalize)
    return fused_experts(hidden_states,
                         w1,
                         w2,
                         topk_weights,
                         topk_ids,
                         inplace=inplace,
                         override_config=override_config,
                         use_fp8=use_fp8,
                         w1_scale=w1_scale,
                         w2_scale=w2_scale,
                         a1_scale=a1_scale,
                         a2_scale=a2_scale)
>>>>>>> da5a0b53
<|MERGE_RESOLUTION|>--- conflicted
+++ resolved
@@ -414,45 +414,7 @@
     gating_output: torch.Tensor,
     topk: int,
     renormalize: bool,
-<<<<<<< HEAD
-    inplace: bool = False,
-    override_config: Optional[Tuple[_KernelConfig, _KernelConfig]] = None,
-    use_fp8: bool = False,
-    w1_scale: Optional[torch.Tensor] = None,
-    w2_scale: Optional[torch.Tensor] = None,
-    a1_scale: Optional[torch.Tensor] = None,
-    a2_scale: Optional[torch.Tensor] = None,
-) -> torch.Tensor:
-    """
-    This function computes a Mixture of Experts (MoE) layer using two sets of
-    weights, w1 and w2, and top-k gating mechanism.
-
-    Parameters:
-    - hidden_states (torch.Tensor): The input tensor to the MoE layer.
-    - w1 (torch.Tensor): The first set of expert weights.
-    - w2 (torch.Tensor): The second set of expert weights.
-    - gating_output (torch.Tensor): The output of the gating operation
-        (before softmax).
-    - topk (int): The number of top-k experts to select.
-    - renormalize (bool): If True, renormalize the top-k weights to sum to 1.
-    - inplace (bool): If True, perform the operation in-place.
-        Defaults to False.
-    - override_config (Optional): Optional override for the kernel
-        configuration.
-    - use_fp8 (bool): If True, use fp8 arithmetic to compute the inner
-        products for w1 and w2. Defaults to False.
-    - w1_scale (Optional[torch.Tensor]): Optional scale to be used for
-        w1.
-    - w2_scale (Optional[torch.Tensor]): Optional scale to be used for
-        w2.
-
-    Returns:
-    - torch.Tensor: The output tensor after applying the MoE layer.
-    """
-    # Check constraints.
-=======
-):
->>>>>>> da5a0b53
+) -> Tuple[torch.Tensor, torch.Tensor]:
     assert hidden_states.shape[0] == gating_output.shape[0], (
         "Number of tokens mismatch")
 
@@ -491,18 +453,20 @@
     return topk_weights, topk_ids
 
 
-def fused_experts(hidden_states: torch.Tensor,
-                  w1: torch.Tensor,
-                  w2: torch.Tensor,
-                  topk_weights: torch.Tensor,
-                  topk_ids: torch.Tensor,
-                  inplace: bool = False,
-                  override_config: Optional[Dict[str, Any]] = None,
-                  use_fp8: bool = False,
-                  w1_scale: Optional[torch.Tensor] = None,
-                  w2_scale: Optional[torch.Tensor] = None,
-                  a1_scale: Optional[torch.Tensor] = None,
-                  a2_scale: Optional[torch.Tensor] = None):
+def fused_experts(
+    hidden_states: torch.Tensor,
+    w1: torch.Tensor,
+    w2: torch.Tensor,
+    topk_weights: torch.Tensor,
+    topk_ids: torch.Tensor,
+    inplace: bool = False,
+    override_config: Optional[Tuple[_KernelConfig, _KernelConfig]] = None,
+    use_fp8: bool = False,
+    w1_scale: Optional[torch.Tensor] = None,
+    w2_scale: Optional[torch.Tensor] = None,
+    a1_scale: Optional[torch.Tensor] = None,
+    a2_scale: Optional[torch.Tensor] = None,
+) -> torch.Tensor:
     # Check constraints.
     assert hidden_states.shape[1] == w1.shape[2], "Hidden size mismatch"
     assert topk_weights.shape == topk_ids.shape, "topk shape mismatch"
@@ -515,6 +479,7 @@
 
     M, _ = hidden_states.shape
     E, N, _ = w1.shape
+    topk = topk_weights.shape[1]
 
     if override_config is not None:
         config1, config2 = override_config
@@ -569,7 +534,6 @@
 
     ops.silu_and_mul(intermediate_cache2, intermediate_cache1.view(-1, N))
 
-<<<<<<< HEAD
     if config2["BLOCK_SIZE_M"] != config1["BLOCK_SIZE_M"]:
         sorted_token_ids, expert_ids, num_tokens_post_padded = (
             moe_align_block_size(topk_ids, config2["BLOCK_SIZE_M"], E))
@@ -596,29 +560,6 @@
         dim=1,
         out=hidden_states if inplace else None,
     )
-=======
-    invoke_fused_moe_kernel(intermediate_cache2,
-                            w2,
-                            intermediate_cache3,
-                            a2_scale,
-                            w2_scale,
-                            topk_weights,
-                            topk_ids,
-                            sorted_token_ids,
-                            expert_ids,
-                            num_tokens_post_padded,
-                            True,
-                            1,
-                            config,
-                            compute_type=compute_type,
-                            use_fp8=use_fp8)
-
-    if inplace:
-        return torch.sum(intermediate_cache3.view(*intermediate_cache3.shape),
-                         dim=1,
-                         out=hidden_states)
-    return torch.sum(intermediate_cache3.view(*intermediate_cache3.shape),
-                     dim=1)
 
 
 def fused_moe(
@@ -629,7 +570,7 @@
     topk: int,
     renormalize: bool,
     inplace: bool = False,
-    override_config: Optional[Dict[str, Any]] = None,
+    override_config: Optional[Tuple[_KernelConfig, _KernelConfig]] = None,
     use_fp8: bool = False,
     w1_scale: Optional[torch.Tensor] = None,
     w2_scale: Optional[torch.Tensor] = None,
@@ -650,8 +591,8 @@
     - renormalize (bool): If True, renormalize the top-k weights to sum to 1.
     - inplace (bool): If True, perform the operation in-place.
         Defaults to False.
-    - override_config (Optional[Dict[str, Any]]): Optional override
-        for the kernel configuration.
+    - override_config (Optional): Optional override for the kernel
+        configuration.
     - use_fp8 (bool): If True, use fp8 arithmetic to compute the inner
         products for w1 and w2. Defaults to False.
     - w1_scale (Optional[torch.Tensor]): Optional scale to be used for
@@ -678,5 +619,4 @@
                          w1_scale=w1_scale,
                          w2_scale=w2_scale,
                          a1_scale=a1_scale,
-                         a2_scale=a2_scale)
->>>>>>> da5a0b53
+                         a2_scale=a2_scale)